"""Supported cloud and VPS provider vendors.

For logos, see e.g. <https://iconduck.com/sets/svg-logos>,
and edit to square e.g. via <https://boxy-svg.com>.
"""

from ..lookup import countries
from ..tables import Vendor

aws = Vendor(
    vendor_id="aws",
    name="Amazon Web Services",
    logo="https://sparecores.com/assets/images/vendors/aws.svg",
    homepage="https://aws.amazon.com",
    country=countries["US"],
    state="Washington",
    city="Seattle",
    address_line="410 Terry Ave N",
    zip_code="98109",
    founding_year=2002,
    status_page="https://health.aws.amazon.com/health/status",
)
"""Amazon Web Services."""

gcp = Vendor(
    vendor_id="gcp",
    name="Google Cloud Platform",
    logo="https://sparecores.com/assets/images/vendors/gcp.svg",
    homepage="https://cloud.google.com",
    country=countries["US"],
    state="California",
    city="Mountain View",
    address_line="1600 Amphitheatre Pkwy",
    zip_code="94043",
    founding_year=2008,
    status_page="https://status.cloud.google.com/",
)
"""Google Cloud Platform."""

hcloud = Vendor(
    vendor_id="hcloud",
    name="Hetzner Cloud",
    logo="https://sparecores.com/assets/images/vendors/hcloud.svg",
    homepage="https://www.hetzner.com/cloud/",
    country=countries["DE"],
    state="Bavaria",
    city="Gunzenhausen",
    address_line="Industriestr. 25",
    zip_code="91710",
    founding_year=1997,
    status_page="https://status.hetzner.com/",
)
"""Hetzner Cloud."""

azure = Vendor(
    vendor_id="azure",
    name="Microsoft Azure",
    logo="https://sparecores.com/assets/images/vendors/azure.svg",
    homepage="https://azure.microsoft.com",
    country=countries["US"],
    state="Washington",
    city="Redmond",
    address_line="One Microsoft Way",
    zip_code="98052",
    founding_year=2008,
    status_page="https://azure.status.microsoft.com",
)
"""Microsoft Azure."""

upcloud = Vendor(
    vendor_id="upcloud",
    name="UpCloud",
    logo="https://sparecores.com/assets/images/vendors/upcloud.svg",
    homepage="https://upcloud.com",
    country=countries["FI"],
    state="Uusimaa",
    city="Helsinki",
    address_line="Aleksanterinkatu 15 B, 7th floor",
    zip_code="00100",
    founding_year=2012,
    status_page="https://status.upcloud.com",
)
"""UpCloud."""

<<<<<<< HEAD
aliyun = Vendor(
    vendor_id="aliyun",
    name="Alibaba Cloud",
    logo="https://sparecores.com/assets/images/vendors/aliyun.svg",
    homepage="https://www.alibabacloud.com/",
    country=countries["CN"],
    state="Zhejiang",
    city="Hangzhou",
    address_line="5F, Builing D, the West Lake International Plaza of S&T No.391 Wen'er Road",
    zip_code="310099",
    founding_year=2009,
    status_page="https://status.alibabacloud.com/",
)
"""Alibaba Cloud / Aliyun."""
=======
ovh = Vendor(
    vendor_id="ovh",
    name="OVHcloud",
    logo="https://sparecores.com/assets/images/vendors/ovh.svg",
    homepage="https://www.ovhcloud.com",
    country=countries["FR"],
    state="Hauts-de-France",
    city="Roubaix",
    address_line="2 rue Kellermann",
    zip_code="59100",
    founding_year=1999,
    status_page="https://www.status-ovhcloud.com",
)
"""OVHcloud."""
>>>>>>> 67c596ae
<|MERGE_RESOLUTION|>--- conflicted
+++ resolved
@@ -82,7 +82,6 @@
 )
 """UpCloud."""
 
-<<<<<<< HEAD
 aliyun = Vendor(
     vendor_id="aliyun",
     name="Alibaba Cloud",
@@ -97,7 +96,7 @@
     status_page="https://status.alibabacloud.com/",
 )
 """Alibaba Cloud / Aliyun."""
-=======
+
 ovh = Vendor(
     vendor_id="ovh",
     name="OVHcloud",
@@ -111,5 +110,4 @@
     founding_year=1999,
     status_page="https://www.status-ovhcloud.com",
 )
-"""OVHcloud."""
->>>>>>> 67c596ae
+"""OVHcloud."""